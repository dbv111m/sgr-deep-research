"""Основная точка входа для SGR Agent Core API сервера."""

import logging
from contextlib import asynccontextmanager

import uvicorn
from fastapi import FastAPI
from fastapi.middleware.cors import CORSMiddleware

from sgr_deep_research import AgentFactory, __version__
from sgr_deep_research.api.endpoints import router
<<<<<<< HEAD
from sgr_deep_research.services import MCP2ToolConverter
from sgr_deep_research.settings import get_config, setup_logging
=======
from sgr_deep_research.core import AgentRegistry, ToolRegistry
from sgr_deep_research.core.agent_config import GlobalConfig
from sgr_deep_research.default_definitions import get_default_agents_definitions
from sgr_deep_research.settings import ServerConfig, setup_logging
>>>>>>> 50b06092

setup_logging()
logger = logging.getLogger(__name__)


@asynccontextmanager
async def lifespan(app: FastAPI):
    for tool in ToolRegistry.list_items():
        logger.info(f"Tool registered: {tool.__name__}")
    for agent in AgentRegistry.list_items():
        logger.info(f"Agent registered: {agent.__name__}")
    for defn in AgentFactory.get_definitions_list():
        logger.info(f"Agent definition loaded: {defn}")
    yield


<<<<<<< HEAD
app = FastAPI(title="SGR Agent Core API", version=__version__, lifespan=lifespan)

config = get_config()
app.add_middleware(
    CORSMiddleware,
    allow_origins=[
        "http://127.0.0.1:5173",
        "http://localhost:5173",
    ],
    allow_credentials=["*"],
    allow_methods=["*"],
    allow_headers=["*"],
)
logger.info("CORS enabled for origins: http://localhost:5173")

app.include_router(router)


=======
>>>>>>> 50b06092
def main():
    """Запуск FastAPI сервера."""
    args = ServerConfig()
    config = GlobalConfig.from_yaml(args.config_file)
    config.agents.update(get_default_agents_definitions())
    config.definitions_from_yaml(args.agents_file)
    app = FastAPI(title="SGR Deep Research API", version=__version__, lifespan=lifespan)
    app.include_router(router)
    uvicorn.run(app, host=args.host, port=args.port, log_level="info")


if __name__ == "__main__":
    main()<|MERGE_RESOLUTION|>--- conflicted
+++ resolved
@@ -9,15 +9,10 @@
 
 from sgr_deep_research import AgentFactory, __version__
 from sgr_deep_research.api.endpoints import router
-<<<<<<< HEAD
-from sgr_deep_research.services import MCP2ToolConverter
-from sgr_deep_research.settings import get_config, setup_logging
-=======
 from sgr_deep_research.core import AgentRegistry, ToolRegistry
 from sgr_deep_research.core.agent_config import GlobalConfig
 from sgr_deep_research.default_definitions import get_default_agents_definitions
 from sgr_deep_research.settings import ServerConfig, setup_logging
->>>>>>> 50b06092
 
 setup_logging()
 logger = logging.getLogger(__name__)
@@ -34,27 +29,6 @@
     yield
 
 
-<<<<<<< HEAD
-app = FastAPI(title="SGR Agent Core API", version=__version__, lifespan=lifespan)
-
-config = get_config()
-app.add_middleware(
-    CORSMiddleware,
-    allow_origins=[
-        "http://127.0.0.1:5173",
-        "http://localhost:5173",
-    ],
-    allow_credentials=["*"],
-    allow_methods=["*"],
-    allow_headers=["*"],
-)
-logger.info("CORS enabled for origins: http://localhost:5173")
-
-app.include_router(router)
-
-
-=======
->>>>>>> 50b06092
 def main():
     """Запуск FastAPI сервера."""
     args = ServerConfig()
@@ -62,6 +36,16 @@
     config.agents.update(get_default_agents_definitions())
     config.definitions_from_yaml(args.agents_file)
     app = FastAPI(title="SGR Deep Research API", version=__version__, lifespan=lifespan)
+    app.add_middleware(
+        CORSMiddleware,
+        allow_origins=[
+            "http://127.0.0.1:5173",
+            "http://localhost:5173",
+        ],
+        allow_credentials=["*"],
+        allow_methods=["*"],
+        allow_headers=["*"],
+    )
     app.include_router(router)
     uvicorn.run(app, host=args.host, port=args.port, log_level="info")
 
